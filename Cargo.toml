--- conflicted
+++ resolved
@@ -65,10 +65,8 @@
 prost = "0.12"
 tonic = "0.11"
 tonic-build = "0.13.1"
-<<<<<<< HEAD
-=======
+
 # version 0.11 is need for HealthServer in server for now
->>>>>>> c7e4ce84
 tonic-health = "0.11"
 
 # Database
@@ -126,8 +124,3 @@
 libloading = "0.7"
 wasmtime = "13"
 
-<<<<<<< HEAD
-=======
-#[patch.crates-io]
-#tonic = "0.11"
->>>>>>> c7e4ce84
